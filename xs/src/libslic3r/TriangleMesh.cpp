--- conflicted
+++ resolved
@@ -603,27 +603,6 @@
     return bb;
 }
 
-<<<<<<< HEAD
-
-TriangleMesh TriangleMesh::convex_hull3d() const
-{
-    // qhull's realT is assumed to be a typedef for float - let's better check it first:
-    static_assert(std::is_same<realT, float>::value, "Internal type realT in the qhull library must be float!");
-
-    // Helper struct for qhull:
-    struct PointForQHull{
-        PointForQHull(float x_p, float y_p, float z_p) : x(x_p), y(y_p), z(z_p) {}
-        float x,y,z;
-        };
-    std::vector<PointForQHull> input_verts;
-
-    // We will now fill the vector with input points for computation:
-    stl_facet* facet_ptr = stl.facet_start;
-    while (facet_ptr < stl.facet_start+stl.stats.number_of_facets) {
-        for (int j=0;j<3;++j)
-            input_verts.emplace_back(PointForQHull(facet_ptr->vertex[j].x, facet_ptr->vertex[j].y, facet_ptr->vertex[j].z));
-        facet_ptr+=1;
-=======
 BoundingBoxf3 TriangleMesh::transformed_bounding_box(const std::vector<float>& matrix) const
 {
     bool has_shared = (stl.v_shared != nullptr);
@@ -714,30 +693,11 @@
         }
 
         facet_ptr += 1;
->>>>>>> 4d98d321
     }
 
     // The qhull call:
     orgQhull::Qhull qhull;
     qhull.disableOutputStream(); // we want qhull to be quiet
-<<<<<<< HEAD
-    qhull.runQhull("", 3, input_verts.size(), (const realT*)(input_verts.data()), "Qt" );
-
-    // Let's collect results:
-    Pointf3s vertices;
-    std::vector<Point3> facets;
-    auto facet_list = qhull.facetList().toStdVector();
-    for (const orgQhull::QhullFacet& facet : facet_list) {   // iterate through facets
-        for (unsigned char i=0; i<3; ++i) {        // iterate through facet's vertices
-            orgQhull::QhullPoint p = (facet.vertices())[i].point();
-            const float* coords = p.coordinates();
-            Pointf3 vert((float)coords[0], (float)coords[1], (float)coords[2]);
-            vertices.emplace_back(vert);
-        }
-        facets.emplace_back(Point3(vertices.size()-3, vertices.size()-2, vertices.size()-1));
-    }
-    TriangleMesh output_mesh(vertices, facets);
-=======
     try
     {
         qhull.runQhull("", 3, (int)src_vertices.size(), (const realT*)(src_vertices.data()), "Qt");
@@ -767,7 +727,6 @@
     }
 
     TriangleMesh output_mesh(det_vertices, facets);
->>>>>>> 4d98d321
     output_mesh.repair();
     return output_mesh;
 }
