--- conflicted
+++ resolved
@@ -638,13 +638,10 @@
                     v.extruder_id = extruder_id;
             }
             v.is_modifier = model_volume->modifier;
-<<<<<<< HEAD
+            v.outside_printer_detection_enabled = !model_volume->modifier;
             v.set_origin(Pointf3(instance->offset.x, instance->offset.y, 0.0));
             v.set_angle_z(instance->rotation);
             v.set_scale_factor(instance->scaling_factor);
-=======
-            v.outside_printer_detection_enabled = !model_volume->modifier;
->>>>>>> 7d15a15e
         }
     }
     
