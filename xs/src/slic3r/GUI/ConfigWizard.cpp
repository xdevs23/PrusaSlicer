--- conflicted
+++ resolved
@@ -660,13 +660,9 @@
 		app_config->set_vendors(appconfig_vendors);
 		app_config->set("version_check", page_update->version_check ? "1" : "0");
 		app_config->set("preset_update", page_update->preset_update ? "1" : "0");
-<<<<<<< HEAD
 		if (fresh_start)
 			app_config->reset_selections();
-=======
-		app_config->reset_selections();
 		// ^ TODO: replace with appropriate printer selection
->>>>>>> 7dbb2ed6
 		preset_bundle->load_presets(*app_config);
 	} else {
 		for (ConfigWizardPage *page = page_firmware; page != nullptr; page = page->page_next()) {
