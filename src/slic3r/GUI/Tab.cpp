--- conflicted
+++ resolved
@@ -703,8 +703,6 @@
 	for (auto page : m_pages)
 		page->reload_config();
 // 	Thaw();
-<<<<<<< HEAD
-=======
 }
 
 void Tab::update_mode()
@@ -715,17 +713,11 @@
     m_mode_sizer->SetMode(m_mode);
 
     update_visibility();
->>>>>>> 452eb62f
 }
 
 void Tab::update_visibility()
 {
-<<<<<<< HEAD
-    const ConfigOptionMode mode = wxGetApp().get_mode();
-//    Freeze();
-=======
     Freeze(); // There is needed Freeze/Thaw to avoid a flashing after Show/Layout
->>>>>>> 452eb62f
 
 	for (auto page : m_pages)
         page->update_visibility(m_mode);
