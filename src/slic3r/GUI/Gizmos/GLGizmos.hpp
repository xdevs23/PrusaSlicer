#ifndef slic3r_GLGizmos_hpp_
#define slic3r_GLGizmos_hpp_

// this describes events being passed from GLCanvas3D to SlaSupport gizmo
enum class SLAGizmoEventType {
    LeftDown = 1,
    LeftUp,
    RightDown,
    Dragging,
    Delete,
    SelectAll,
    ShiftUp,
<<<<<<< HEAD
=======
    AltUp,
>>>>>>> 1fffae4e
    ApplyChanges,
    DiscardChanges,
    AutomaticGeneration,
    ManualEditing
};

#include "slic3r/GUI/Gizmos/GLGizmoMove.hpp"
#include "slic3r/GUI/Gizmos/GLGizmoScale.hpp"
#include "slic3r/GUI/Gizmos/GLGizmoRotate.hpp"
#include "slic3r/GUI/Gizmos/GLGizmoFlatten.hpp"
#include "slic3r/GUI/Gizmos/GLGizmoSlaSupports.hpp"
#include "slic3r/GUI/Gizmos/GLGizmoCut.hpp"

#endif //slic3r_GLGizmos_hpp_<|MERGE_RESOLUTION|>--- conflicted
+++ resolved
@@ -10,10 +10,7 @@
     Delete,
     SelectAll,
     ShiftUp,
-<<<<<<< HEAD
-=======
     AltUp,
->>>>>>> 1fffae4e
     ApplyChanges,
     DiscardChanges,
     AutomaticGeneration,
