--- conflicted
+++ resolved
@@ -6226,13 +6226,9 @@
                 sliced_instance_idxs.push_back(i);
         }
 
-<<<<<<< HEAD
         m_volumes.load_object(model_obj, obj_idx, sliced_instance_idxs, "object", m_use_VBOs && m_initialized);
 
         for (const SLAPrintObject::Instance& instance : sla_instances)
-=======
-        for (const SLAPrintObject::Instance& instance : obj->instances())
->>>>>>> dc64b4d9
         {
             Vec3d offset = unscale(instance.shift(0), instance.shift(1), 0);
             Vec3d rotation(0.0, 0.0, (double)instance.rotation);
